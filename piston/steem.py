import re
import json
import string
import random
from steemapi.steemclient import SteemNodeRPC
from steembase.account import PrivateKey, PublicKey, Address
import steembase.transactions as transactions
from .utils import (
    resolveIdentifier,
    constructIdentifier,
    derivePermlink,
)
from .wallet import Wallet
from .storage import configStorage as config
from datetime import datetime
import logging
log = logging.getLogger(__name__)

#: Default settings
if "node" not in config or not config["node"]:
    config["node"] = "wss://this.piston.rocks/"

prefix = "STM"
# prefix = "TST"


class AccountExistsException(Exception):
    pass


class Post(object):
    """ This object gets instanciated by Steem.streams and is used as an
        abstraction layer for Comments in Steem

        :param Steem steem: An instance of the Steem() object
        :param object post: The post as obtained by `get_content`
    """
    steem = None

    def __init__(self, steem, post):
        if not isinstance(steem, Steem):
            raise ValueError(
                "First argument must be instance of Steem()"
            )
        self.steem = steem
        self._patch = False

        # Get full Post
        if isinstance(post, str):  # From identifier
            self.identifier = post
            post_author, post_permlink = resolveIdentifier(post)
            post = self.steem.rpc.get_content(post_author, post_permlink)

        elif (isinstance(post, dict) and  # From dictionary
                "author" in post and
                "permlink" in post):
            # strip leading @
            if post["author"][0] == "@":
                post["author"] = post["author"][1:]
            self.identifier = constructIdentifier(
                post["author"],
                post["permlink"]
            )
            # if there only is an author and a permlink but no body
            # get the full post via RPC
            if "created" not in post or "cashout_time" not in post:
                post = self.steem.rpc.get_content(
                    post["author"],
                    post["permlink"]
                )
        else:
            raise ValueError("Post expects an identifier or a dict "
                             "with author and permlink!")

        # If this 'post' comes from an operation, it might carry a patch
        if "body" in post and re.match("^@@", post["body"]):
            self._patched = True
            self._patch = post["body"]

        # Parse Times
        parse_times = ["active",
                       "cashout_time",
                       "created",
                       "last_payout",
                       "last_update",
                       "max_cashout_time"]
        for p in parse_times:
            post["%s_parsed" % p] = datetime.strptime(
                post.get(p, "1970-01-01T00:00:00"), '%Y-%m-%dT%H:%M:%S'
            )

        # Try to properly format json meta data
        meta_str = post.get("json_metadata", "")
        post["_json_metadata"] = meta_str
        meta = {}
        try:
            meta = json.loads(meta_str)
        except:
            pass
        post["_tags"] = meta.get("tags", [])

<<<<<<< HEAD
        # Retrieve the root comment
        self.openingPostIdentifier, self.category = self._getOpeningPost()

=======
>>>>>>> 65ecaa41
        # Store everything as attribute
        for key in post:
            setattr(self, key, post[key])

        self.openingPostIdentifier, self.category = self._getOpeningPost()

    def _getOpeningPost(self):
        m = re.match("/([^/]*)/@([^/]*)/([^#]*).*",
                     getattr(self, "url", ""))
        if not m:
            return None, None
        else:
            category = m.group(1)
            author = m.group(2)
            permlink = m.group(3)
            return constructIdentifier(
                author, permlink
            ), category

    def __getitem__(self, key):
        return getattr(self, key)

    def remove(self, key):
        delattr(self, key)

    def get(self, key, default=None):
        if hasattr(self, key):
            return getattr(self, key)
        else:
            return default

    def __delitem__(self, key):
        delattr(self, key)

    def __contains__(self, key):
        return hasattr(self, key)

    def __iter__(self):
        r = {}
        for key in vars(self):
            r[key] = getattr(self, key)
        return iter(r)

    def __len__(self):
        return len(vars(self))

    def __repr__(self):
        return "<Steem.Post-%s>" % constructIdentifier(self["author"], self["permlink"])

    def get_comments(self, sort="total_payout_value"):
        """ Return **first-level** comments of the post.
        """
        post_author, post_permlink = resolveIdentifier(self.identifier)
        posts = self.steem.rpc.get_content_replies(post_author, post_permlink)
        r = []
        for post in posts:
            r.append(Post(self.steem, post))
        if sort == "total_payout_value":
            r = sorted(r, key=lambda x: float(x[sort].split(" ")[0]), reverse=True)
        else:
            r = sorted(r, key=lambda x: x[sort])
        return(r)

    def reply(self, body, title="", author="", meta=None):
        """ Reply to the post

            :param str body: (required) body of the reply
            :param str title: Title of the reply
            :param str author: Author of reply
            :param json meta: JSON Meta data
        """
        return self.steem.reply(self.identifier, body, title, author, meta)

    def upvote(self, weight=+100, voter=None):
        """ Upvote the post

            :param float weight: (optional) Weight for posting (-100.0 - +100.0) defaults to +100.0
            :param str voter: (optional) Voting account
        """
        return self.vote(weight, voter=voter)

    def downvote(self, weight=-100, voter=None):
        """ Downvote the post

            :param float weight: (optional) Weight for posting (-100.0 - +100.0) defaults to -100.0
            :param str voter: (optional) Voting account
        """
        return self.vote(weight, voter=voter)

    def vote(self, weight, voter=None):
        """ Vote the post

            :param float weight: Weight for posting (-100.0 - +100.0)
            :param str voter: Voting account
        """
        return self.steem.vote(self.identifier, weight, voter=voter)


class MissingKeyError(Exception):
    pass


class BroadcastingError(Exception):
    pass


class Steem(object):
    """ The purpose of this class it to simplify posting and dealing
        with accounts, posts and categories in Steem.

        The idea is to have a class that allows to do this:

        .. code-block:: python

            from piston.steem import Steem
            steem = Steem()
            steem.post("Testing piston-libs", "I am testing piston-libs", category="spam")

        All that is requires is for the user to have added a posting key with

        .. code-block:: bash

            piston addkey

        and setting a default author:

        .. code-block:: bash

            piston set default_author xeroc

        This class also deals with edits, votes and reading content.
    """

    wallet = None
    rpc = None

    def __init__(self, *args, **kwargs):
        """
            :param bool debug: Enable Debugging
            :param wif wif: WIF private key for signing. If provided,
                            will not load from wallet (optional). Can be
                            single string, or array of keys.
        """
        self.connect(*args, **kwargs)
        self.debug = kwargs.get("debug", False)
        self.nobroadcast = kwargs.get("nobroadcast", False)

        if "wif" in kwargs:
            self.wallet = Wallet(self.rpc, wif=kwargs["wif"])
        else:
            self.wallet = Wallet(self.rpc)

    def connect(self, *args, **kwargs):
        """ Connect to the Steem network.

            :param str node: Node to connect to *(optional)*
            :param str rpcuser: RPC user *(optional)*
            :param str rpcpassword: RPC password *(optional)*
            :param bool nobroadcast: Do **not** broadcast a transaction!

            If no node is provided, it will connect to the node of
            http://piston.rocks. It is **highly** recommended that you pick your own
            node instead. Default settings can be changed with:

            .. code-block:: python

                piston set node <host>

            where ``<host>`` starts with ``ws://`` or ``wss://``.
        """

        node = None
        rpcuser = None
        rpcpassword = None
        if len(args):
            node = args.pop(0)
        if len(args):
            rpcuser = args.pop(0)
        if len(args):
            rpcpassword = args.pop(0)
        node = kwargs.pop("node", node)
        rpcuser = kwargs.pop("rpcuser", rpcuser)
        rpcpassword = kwargs.pop("rpcpassword", rpcpassword)

        if not node:
            if "node" in config:
                node = config["node"]
            else:
                raise ValueError("A Steem node needs to be provided!")

        if not rpcuser and "rpcuser" in config:
            rpcuser = config["rpcuser"]

        if not rpcpassword and "rpcpassword" in config:
            rpcpassword = config["rpcpassword"]

        self.rpc = SteemNodeRPC(node, rpcuser, rpcpassword, **kwargs)

    def executeOp(self, op, wif=None):
        """ Execute an operation by signing it with the ``wif`` key and
            broadcasting it to the Steem network

            :param Object op: The operation to be signed and broadcasts as
                              provided by the ``transactions`` class.
            :param string wif: The wif key to use for signing a transaction

            **TODO**: The full node could, given the operations, give us a
            set of public keys that are required for signing, then the
            public keys could used to identify the wif-keys from the wallet.

        """
        # overwrite wif with default wif if available
        if not wif:
            raise MissingKeyError

        ops = [transactions.Operation(op)]
        expiration = transactions.formatTimeFromNow(30)
        ref_block_num, ref_block_prefix = transactions.getBlockParams(self.rpc)
        tx = transactions.Signed_Transaction(
            ref_block_num=ref_block_num,
            ref_block_prefix=ref_block_prefix,
            expiration=expiration,
            operations=ops
        )
        tx = tx.sign([wif])
        tx = transactions.JsonObj(tx)

        if self.debug:
            log.debug(str(tx))

        if not self.nobroadcast:
            try:
                self.rpc.broadcast_transaction(tx, api="network_broadcast")
            except:
                raise BroadcastingError
        else:
            log.warning("Not broadcasting anything!")

        return tx

    def reply(self, identifier, body, title="", author="", meta=None):
        """ Reply to an existing post

            :param str identifier: Identifier of the post to reply to. Takes the
                             form ``@author/permlink``
            :param str body: Body of the reply
            :param str title: Title of the reply post
            :param str author: Author of reply (optional) if not provided
                               ``default_user`` will be used, if present, else
                               a ``ValueError`` will be raised.
            :param json meta: JSON meta object that can be attached to the
                              post. (optional)
        """
        return self.post(title,
                         body,
                         meta=meta,
                         author=author,
                         reply_identifier=identifier)

    def edit(self,
             identifier,
             body,
             meta={},
             replace=False):
        """ Edit an existing post

            :param str identifier: Identifier of the post to reply to. Takes the
                             form ``@author/permlink``
            :param str body: Body of the reply
            :param json meta: JSON meta object that can be attached to the
                              post. (optional)
            :param bool replace: Instead of calculating a *diff*, replace
                                 the post entirely (defaults to ``False``)
        """
        post_author, post_permlink = resolveIdentifier(identifier)
        original_post = self.rpc.get_content(post_author, post_permlink)

        if replace:
            newbody = body
        else:
            import diff_match_patch
            dmp = diff_match_patch.diff_match_patch()
            patch = dmp.patch_make(original_post["body"], body)
            newbody = dmp.patch_toText(patch)

            if not newbody:
                log.info("No changes made! Skipping ...")
                return

        reply_identifier = constructIdentifier(
            original_post["parent_author"],
            original_post["parent_permlink"]
        )

        new_meta = {}
        if meta:
            if original_post["json_metadata"]:
                import json
                new_meta = json.loads(original_post["json_metadata"]).update(meta)
            else:
                new_meta = meta

        return self.post(
            original_post["title"],
            newbody,
            reply_identifier=reply_identifier,
            author=original_post["author"],
            permlink=original_post["permlink"],
            meta=new_meta,
        )

    def post(self,
             title,
             body,
             author=None,
             permlink=None,
             meta={},
             reply_identifier=None,
             category=""):
        """ New post

            :param str title: Title of the reply post
            :param str body: Body of the reply
            :param str author: Author of reply (optional) if not provided
                               ``default_user`` will be used, if present, else
                               a ``ValueError`` will be raised.
            :param json meta: JSON meta object that can be attached to the
                              post.
            :param str reply_identifier: Identifier of the post to reply to. Takes the
                                         form ``@author/permlink``
            :param str category: Allows to define a category for new posts.
                                 It is highly recommended to provide a
                                 category as posts end up in ``spam``
                                 otherwise.
        """

        if not author and config["default_author"]:
            author = config["default_author"]

        if not author:
            raise ValueError(
                "Please define an author. (Try 'piston set default_author'"
            )

        if reply_identifier and not category:
            parent_author, parent_permlink = resolveIdentifier(reply_identifier)
            if not permlink :
                permlink = derivePermlink(title, parent_permlink)
        elif category and not reply_identifier:
            parent_permlink = derivePermlink(category)
            parent_author = ""
            if not permlink :
                permlink = derivePermlink(title)
        elif not category and not reply_identifier:
            parent_author = ""
            parent_permlink = ""
            if not permlink :
                permlink = derivePermlink(title)
        else:
            raise ValueError(
                "You can't provide a category while replying to a post"
            )

        op = transactions.Comment(
            **{"parent_author": parent_author,
               "parent_permlink": parent_permlink,
               "author": author,
               "permlink": permlink,
               "title": title,
               "body": body,
               "json_metadata": meta}
        )
        wif = self.wallet.getPostingKeyForAccount(author)
        return self.executeOp(op, wif)

    def vote(self,
             identifier,
             weight,
             voter=None):
        """ Vote for a post

            :param str identifier: Identifier for the post to upvote Takes
                                   the form ``@author/permlink``
            :param float weight: Voting weight. Range: -100.0 - +100.0. May
                                 not be 0.0
            :param str voter: Voter to use for voting. (Optional)

            If ``voter`` is not defines, the ``default_voter`` will be taken or
            a ValueError will be raised

            .. code-block:: python

                piston set default_voter <account>
        """

        STEEMIT_100_PERCENT = 10000
        STEEMIT_1_PERCENT = (STEEMIT_100_PERCENT / 100)

        if not voter:
            if "default_voter" in config:
                voter = config["default_voter"]
        if not voter:
            raise ValueError("You need to provide a voter account")

        post_author, post_permlink = resolveIdentifier(identifier)

        op = transactions.Vote(
            **{"voter": voter,
               "author": post_author,
               "permlink": post_permlink,
               "weight": int(weight * STEEMIT_1_PERCENT)}
        )
        wif = self.wallet.getPostingKeyForAccount(voter)
        return self.executeOp(op, wif)

    def create_account(self,
                       account_name,
                       json_meta={},
                       creator=None,
                       owner_key=None,
                       active_key=None,
                       posting_key=None,
                       memo_key=None,
                       password=None,
                       additional_owner_keys=[],
                       additional_active_keys=[],
                       additional_posting_keys=[],
                       additional_owner_accounts=[],
                       additional_active_accounts=[],
                       additional_posting_accounts=[],
                       storekeys=True,
                       ):
        """ Create new account in Steem

            The brainkey/password can be used to recover all generated keys (see
            `graphenebase.account` for more details.

            By default, this call will use ``default_author`` to
            register a new name ``account_name`` with all keys being
            derived from a new brain key that will be returned. The
            corresponding keys will automatically be installed in the
            wallet.

            .. note:: Account creations cost a fee that is defined by
                       the network. If you create an account, you will
                       need to pay for that fee!

            .. warning:: Don't call this method unless you know what
                          you are doing! Be sure to understand what this
                          method does and where to find the private keys
                          for your account.

            .. note:: Please note that this imports private keys
                      (if password is present) into the wallet by
                      default. However, it **does not import the owner
                      key** for security reasons. Do NOT expect to be
                      able to recover it from piston if you lose your
                      password!

            :param str account_name: (**required**) new account name
            :param str json_meta: Optional meta data for the account
            :param str creator: which account should pay the registration fee
                                (defaults to ``default_author``)
            :param str owner_key: Main owner key
            :param str active_key: Main active key
            :param str posting_key: Main posting key
            :param str memo_key: Main memo_key
            :param str password: Alternatively to providing keys, one
                                 can provide a password from which the
                                 keys will be derived
            :param array additional_owner_keys:  Additional owner public keys
            :param array additional_active_keys: Additional active public keys
            :param array additional_posting_keys: Additional posting public keys
            :param array additional_owner_accounts: Additional owner account names
            :param array additional_active_accounts: Additional acctive account names
            :param array additional_posting_accounts: Additional posting account names
            :param bool storekeys: Store new keys in the wallet (default: ``True``)
            :raises AccountExistsException: if the account already exists on the blockchain

        """
        if not creator and config["default_author"]:
            creator = config["default_author"]
        if not creator:
            raise ValueError(
                "Not creator account given. Define it with " +
                "creator=x, or set the default_author in piston")
        if password and (owner_key or posting_key or active_key or memo_key):
            raise ValueError(
                "You cannot use 'password' AND provide keys!"
            )

        account = None
        try:
            account = self.rpc.get_account(account_name)
        except:
            pass
        if account:
            raise AccountExistsException

        " Generate new keys from password"
        from graphenebase.account import PasswordKey, PublicKey
        if password:
            posting_key = PasswordKey(account_name, password, role="posting")
            active_key  = PasswordKey(account_name, password, role="active")
            owner_key   = PasswordKey(account_name, password, role="owner")
            memo_key    = PasswordKey(account_name, password, role="memo")
            posting_pubkey = posting_key.get_public_key()
            active_pubkey  = active_key.get_public_key()
            owner_pubkey   = owner_key.get_public_key()
            memo_pubkey    = memo_key.get_public_key()
            posting_privkey = posting_key.get_private_key()
            active_privkey  = active_key.get_private_key()
            owner_privkey   = owner_key.get_private_key()
            memo_privkey    = memo_key.get_private_key()
            # store private keys
            if storekeys:
                # self.wallet.addPrivateKey(owner_privkey)
                self.wallet.addPrivateKey(active_privkey)
                self.wallet.addPrivateKey(posting_privkey)
                self.wallet.addPrivateKey(memo_privkey)
        elif (owner_key and posting_key and active_key and memo_key):
            posting_pubkey = PublicKey(posting_key, prefix=prefix)
            active_pubkey  = PublicKey(active_key, prefix=prefix)
            owner_pubkey   = PublicKey(owner_key, prefix=prefix)
            memo_pubkey    = PublicKey(memo_key, prefix=prefix)
        else:
            raise ValueError(
                "Call incomplete! Provide either a password or public keys!"
            )

        owner   = format(posting_pubkey, prefix)
        active  = format(active_pubkey, prefix)
        posting = format(owner_pubkey, prefix)
        memo    = format(memo_pubkey, prefix)

        owner_key_authority = [[owner, 1]]
        active_key_authority = [[active, 1]]
        posting_key_authority = [[posting, 1]]
        owner_accounts_authority = []
        active_accounts_authority = []
        posting_accounts_authority = []

        # additional authorities
        for k in additional_owner_keys:
            owner_key_authority.append([k, 1])
        for k in additional_active_keys:
            active_key_authority.append([k, 1])
        for k in additional_posting_keys:
            posting_key_authority.append([k, 1])

        for k in additional_owner_accounts:
            owner_accounts_authority.append([k, 1])
        for k in additional_active_accounts:
            active_accounts_authority.append([k, 1])
        for k in additional_posting_accounts:
            posting_accounts_authority.append([k, 1])

        props = self.rpc.get_chain_properties()
        fee = props["account_creation_fee"]
        s = {'creator': creator,
             'fee': fee,
             'json_metadata': json_meta,
             'memo_key': memo,
             'new_account_name': account_name,
             'owner': {'account_auths': owner_accounts_authority,
                       'key_auths': owner_key_authority,
                       'weight_threshold': 1},
             'active': {'account_auths': active_accounts_authority,
                        'key_auths': active_key_authority,
                        'weight_threshold': 1},
             'posting': {'account_auths': posting_accounts_authority,
                         'key_auths': posting_key_authority,
                         'weight_threshold': 1}}
        op = transactions.Account_create(**s)
        wif = self.wallet.getActiveKeyForAccount(creator)
        return self.executeOp(op, wif)

    def transfer(self, to, amount, asset, memo="", account=None):
        """ Transfer SBD or STEEM to another account.

            :param str to: Recipient
            :param float amount: Amount to transfer
            :param str asset: Asset to transfer (``SBD`` or ``STEEM``)
            :param str memo: (optional) Memo, may begin with `#` for encrypted messaging
            :param str account: (optional) the source account for the transfer if not ``default_account``
        """
        if not account:
            if "default_account" in config:
                account = config["default_account"]
        if not account:
            raise ValueError("You need to provide an account")

        assert asset == "SBD" or asset == "STEEM"

        if memo and memo[0] == "#":
            from steembase import memo as Memo
            memo_wif = self.wallet.getMemoKeyForAccount(account)
            if not memo_wif:
                raise MissingKeyError("Memo key for %s missing!" % account)
            to_account = self.rpc.get_account(to)
            nonce = str(random.getrandbits(64))
            memo = Memo.encode_memo(
                PrivateKey(memo_wif),
                PublicKey(to_account["memo_key"], prefix=prefix),
                nonce,
                memo
            )

        op = transactions.Transfer(
            **{"from": account,
               "to": to,
               "amount": '{:.{prec}f} {asset}'.format(
                   float(amount),
                   prec=3,
                   asset=asset
               ),
               "memo": memo
               }
        )
        wif = self.wallet.getActiveKeyForAccount(account)
        return self.executeOp(op, wif)

    def withdraw_vesting(self, amount, account=None):
        """ Withdraw VESTS from the vesting account.

            :param float amount: number of VESTS to withdraw over a period of 104 weeks
            :param str account: (optional) the source account for the transfer if not ``default_account``
        """
        if not account:
            if "default_account" in config:
                account = config["default_account"]
        if not account:
            raise ValueError("You need to provide an account")

        op = transactions.Withdraw_vesting(
            **{"account": account,
               "vesting_shares": '{:.{prec}f} {asset}'.format(
                   float(amount),
                   prec=6,
                   asset="VESTS"
               ),
               }
        )
        wif = self.wallet.getActiveKeyForAccount(account)
        return self.executeOp(op, wif)

    def transfer_to_vesting(self, amount, to=None, account=None):
        """ Vest STEEM

            :param float amount: number of STEEM to vest
            :param str to: (optional) the source account for the transfer if not ``default_account``
            :param str account: (optional) the source account for the transfer if not ``default_account``
        """
        if not account:
            if "default_account" in config:
                account = config["default_account"]
        if not account:
            raise ValueError("You need to provide an account")

        if not to:
            if "default_account" in config:
                to = config["default_account"]
        if not to:
            raise ValueError("You need to provide a 'to' account")

        op = transactions.Transfer_to_vesting(
            **{"from": account,
               "to": to,
               "amount": '{:.{prec}f} {asset}'.format(
                   float(amount),
                   prec=3,
                   asset="STEEM"
               ),
               }
        )
        wif = self.wallet.getActiveKeyForAccount(account)
        return self.executeOp(op, wif)

    def get_content(self, identifier):
        """ Get the full content of a post.

            :param str identifier: Identifier for the post to upvote Takes
                                   the form ``@author/permlink``
        """
        post_author, post_permlink = resolveIdentifier(identifier)
        return Post(self, self.rpc.get_content(post_author, post_permlink))

    def get_recommended(self, user):
        """ Get recommended posts for user

            :param str user: Show recommendations for this author
        """
        state = self.rpc.get_state("/@%s/recommended" % user)
        posts = state["accounts"][user].get("recommended", [])
        r = []
        for p in posts:
            post = state["content"][p]
            r.append(Post(self, post))
        return r

    def get_blog(self, user):
        """ Get blog posts of a user

            :param str user: Show recommendations for this author
        """
        state = self.rpc.get_state("/@%s/blog" % user)
        posts = state["accounts"][user].get("blog", [])
        r = []
        for p in posts:
            post = state["content"]["%s/%s" % (
                user, p   # FIXME, this is a inconsistency in steem backend
            )]
            r.append(Post(self, post))
        return r

    def get_replies(self, author, skipown=True):
        """ Get replies for an author

            :param str author: Show replies for this author
            :param bool skipown: Do not show my own replies
        """
        state = self.rpc.get_state("/@%s/recent-replies" % author)
        replies = state["accounts"][author].get("recent_replies", [])
        discussions  = []
        for reply in replies:
            post = state["content"][reply]
            if skipown and post["author"] == author:
                continue
            discussions.append(Post(self, post))
        return discussions

    def get_posts(self, limit=10,
                  sort="hot",
                  category=None,
                  start=None):
        """ Get multiple posts in an array.

            :param int limit: Limit the list of posts by ``limit``
            :param str sort: Sort the list by "recent" or "payout"
            :param str category: Only show posts in this category
            :param str start: Show posts after this post. Takes an
                              identifier of the form ``@author/permlink``
        """

        discussion_query = {"tag": category,
                            "limit": limit,
                            }
        if start:
            author, permlink = resolveIdentifier(start)
            discussion_query["start_author"] = author
            discussion_query["start_permlink"] = permlink

        if sort not in ["trending", "created", "active", "cashout",
                        "payout", "votes", "children", "hot"]:
            raise Exception("Invalid choice of '--sort'!")
            return

        func = getattr(self.rpc, "get_discussions_by_%s" % sort)
        r = []
        for p in func(discussion_query):
            r.append(Post(self, p))
        return r

    def get_comments(self, identifier):
        """ Return **first-level** comments of a post.

            :param str identifier: Identifier of a post. Takes an
                                   identifier of the form ``@author/permlink``
        """
        post_author, post_permlink = resolveIdentifier(identifier)
        posts = self.rpc.get_content_replies(post_author, post_permlink)
        r = []
        for post in posts:
            r.append(Post(self, post))
        return(r)

    def get_categories(self, sort="trending", begin=None, limit=10):
        """ List categories

            :param str sort: Sort categories by "trending", "best",
                             "active", or "recent"
            :param str begin: Show categories after this
                              identifier of the form ``@author/permlink``
            :param int limit: Limit categories by ``x``
        """
        if sort == "trending":
            func = self.rpc.get_trending_categories
        elif sort == "best":
            func = self.rpc.get_best_categories
        elif sort == "active":
            func = self.rpc.get_active_categories
        elif sort == "recent":
            func = self.rpc.get_recent_categories
        else:
            log.error("Invalid choice of '--sort' (%s)!" % sort)
            return

        return func(begin, limit)

    def get_balances(self, account=None):
        """ Get the balance of an account

            :param str account: (optional) the source account for the transfer if not ``default_account``
        """
        if not account:
            if "default_account" in config:
                account = config["default_account"]
        if not account:
            raise ValueError("You need to provide an account")
        a = self.rpc.get_account(account)
        return {
            "balance": a["balance"],
            "vesting_shares" : a["vesting_shares"],
            "sbd_balance": a["sbd_balance"]
        }

    def get_account_history(self, account, end=100, limit=100, only_ops=[]):
        """ Returns the transaction history of an account

            :param str account: account name to get history for
            :param int end: sequence number of the last transaction to return
            :param int limit: limit number of transactions to return
            :param array only_ops: Limit generator by these operations
        """
        if not only_ops:
            assert limit <= 100
            assert end >= limit
            return self.rpc.get_account_history(account, end, limit)
        else:
            r = []
            for op in self.loop_account_history(account, end, limit, only_ops):
                r.append(op)
            return r

    def loop_account_history(self, account, end=100, limit=100, only_ops=[]):
        """ Returns a generator for individual account transactions

            :param str account: account name to get history for
            :param int end: sequence number of the last transaction to return
            :param int limit: limit number of transactions to return
            :param array only_ops: Limit generator by these operations
        """
        cnt = 0
        while (cnt < limit) and end >= 100:
            txs = self.get_account_history(account, end, 100)
            for i in txs:
                if not only_ops or i[1]["op"][0] in only_ops:
                    cnt += 1
                    yield i
                if cnt >= limit:
                    break
            end = txs[0][0] - 1  # new end

    def stream_comments(self, *args, **kwargs):
        """ Generator that yields posts when they come in

            To be used in a for loop that returns an instance of `Post()`.
        """
        for c in self.rpc.stream("comment", *args, **kwargs):
            yield Post(self, c)<|MERGE_RESOLUTION|>--- conflicted
+++ resolved
@@ -99,17 +99,12 @@
             pass
         post["_tags"] = meta.get("tags", [])
 
-<<<<<<< HEAD
         # Retrieve the root comment
         self.openingPostIdentifier, self.category = self._getOpeningPost()
 
-=======
->>>>>>> 65ecaa41
         # Store everything as attribute
         for key in post:
             setattr(self, key, post[key])
-
-        self.openingPostIdentifier, self.category = self._getOpeningPost()
 
     def _getOpeningPost(self):
         m = re.match("/([^/]*)/@([^/]*)/([^#]*).*",
