import re
import json
import string
import random
from steemapi.steemclient import SteemNodeRPC
from steembase import PrivateKey, PublicKey, Address
import steembase.transactions as transactions
from piston.utils import (
    resolveIdentifier,
    constructIdentifier,
    derivePermlink,
)
from piston.wallet import Wallet
from piston.configuration import Configuration
import logging
log = logging.getLogger(__name__)

#: Configuration from local user settings
config = Configuration()

#: Default settings
if "node" not in config or not config["node"]:
    config["node"] = "wss://this.piston.rocks/"

prefix = "STM"
# prefix = "TST"


class AccountExistsException(Exception):
    pass


class Post(object):
    """ This object gets instanciated by Steem.streams and is used as an
        abstraction layer for Comments in Steam

        :param Steem steem: An instance of the Steem() object
        :param object post: The post as obtained by `get_content`
    """
    steem = None

    def __init__(self, steem, post):
        if not isinstance(steem, Steem):
            raise ValueError(
                "First argument must be instance of Steem()"
            )
        self.steem = steem
        self._patch = False

        # Get full Post
        if isinstance(post, str):  # From identifier
            self.identifier = post
            post_author, post_permlink = resolveIdentifier(post)
            post = self.steem.rpc.get_content(post_author, post_permlink)

        elif (isinstance(post, dict) and  # From dictionary
                "author" in post and
                "permlink" in post):
            # strip leading @
            if post["author"][0] == "@":
                post["author"] = post["author"][1:]
            self.identifier = constructIdentifier(
                post["author"],
                post["permlink"]
            )
            # if there only is an author and a permlink but no body
            # get the full post via RPC
            if "body" not in post:
                post = self.steem.rpc.get_content(
                    post["author"],
                    post["permlink"]
                )
        else:
            raise ValueError("Post expects an identifier or a dict "
                             "with author and permlink!")

<<<<<<< HEAD
        for key in post:
            setattr(self, key, post[key])
=======
        if re.match("^@@", post["body"]):
            self._patched = True
            self._patch = post["body"]
>>>>>>> 1d951e0c

        # Try to properly format json meta data
        meta_str = post.get("json_metadata", "")
        post["_json_metadata"] = meta_str
        meta = {}
        try:
            meta = json.loads(meta_str)
        except:
            pass
        post["_tags"] = meta.get("tags", [])

        self.openingPostIdentifier, self.category = self._getOpeningPost()

        # Store everything as attribute
        for key in post:
            setattr(self, key, post[key])

    def _getOpeningPost(self):
        m = re.match("/([^/]*)/@([^/]*)/([^#]*).*",
                     getattr(self, "url", ""))
        if not m:
            return None, None
        else:
            category = m.group(1)
            author = m.group(2)
            permlink = m.group(3)
            return constructIdentifier(
                author, permlink
            ), category

    def __getitem__(self, key):
        return getattr(self, key)

    def __contains__(self, key):
        return hasattr(self, key)

    def __repr__(self):
        return "<Steem.Post-%s>" % constructIdentifier(self["author"], self["permlink"])

    def reply(self, body, title="", author="", meta=None):
        """ Reply to the post

            :param str body: (required) body of the reply
            :param str title: Title of the reply
            :param str author: Author of reply
            :param json meta: JSON Meta data
        """
        return self.steem.reply(self.identifier, body, title, author, meta)

    def upvote(self, weight=+100, voter=None):
        """ Upvote the post

            :param float weight: (optional) Weight for posting (-100.0 - +100.0) defaults to +100.0
            :param str voter: (optional) Voting account
        """
        return self.vote(weight, voter=voter)

    def downvote(self, weight=-100, voter=None):
        """ Downvote the post

            :param float weight: (optional) Weight for posting (-100.0 - +100.0) defaults to -100.0
            :param str voter: (optional) Voting account
        """
        return self.vote(weight, voter=voter)

    def vote(self, weight, voter=None):
        """ Vote the post

            :param float weight: Weight for posting (-100.0 - +100.0)
            :param str voter: Voting account
        """
        return self.steem.vote(self.identifier, weight, voter=voter)


class MissingKeyError(Exception):
    pass


class BroadcastingError(Exception):
    pass


class Steem(object):
    """ The purpose of this class it to simplify posting and dealing
        with accounts, posts and categories in Steem.

        The idea is to have a class that allows to do this:

        .. code-block:: python

            from piston.steem import Steem
            steem = Steem()
            steem.post("Testing piston-libs", "I am testing piston-libs", category="spam")

        All that is requires is for the user to have added a posting key with

        .. code-block:: bash

            piston addkey

        and setting a default author:

        .. code-block:: bash

            piston set default_author xeroc

        This class also deals with edits, votes and reading content.
    """

    def __init__(self, *args, **kwargs):
        """
            :param bool debug: Enable Debugging
            :param wif wif: WIF private key for signing. If provided,
                            will not load from wallet (optional). Can be
                            single string, or array of keys.
        """
        self.connect(*args, **kwargs)
        self.wallet = Wallet(self.rpc)

        self.debug = False
        if "debug" in kwargs:
            self.debug = kwargs["debug"]

        if "wif" in kwargs:
            if isinstance(kwargs["wif"], str):
                keys = [kwargs["wif"]]
            elif isinstance(kwargs["wif"], list):
                keys = kwargs["wif"]
            self.wallet.setKeys(keys)
        self.nobroadcast = kwargs.get("nobroadcast", False)

    def connect(self, *args, **kwargs):
        """ Connect to the Steem network.

            :param str node: Node to connect to *(optional)*
            :param str rpcuser: RPC user *(optional)*
            :param str rpcpassword: RPC password *(optional)*
            :param bool nobroadcast: Do **not** broadcast a transaction!

            If no node is provided, it will connect to the node of
            SteemIT.com. It is **highly** recommended that you pick your own
            node instead. Default settings can be changed with:

            .. code-block:: python

                piston set node <host>

            where ``<host>`` starts with ``ws://`` or ``wss://``.
        """

        node = kwargs.pop("node", False)
        rpcuser = kwargs.pop("rpcuser", "")
        rpcpassword = kwargs.pop("rpcpassword", "")

        if not node:
            if "node" in config:
                node = config["node"]
            else:
                raise ValueError("A Steem node needs to be provided!")

        if not rpcuser and "rpcuser" in config:
            rpcuser = config["rpcuser"]

        if not rpcpassword and "rpcpassword" in config:
            rpcpassword = config["rpcpassword"]

        self.rpc = SteemNodeRPC(node, rpcuser, rpcpassword, **kwargs)

    def executeOp(self, op, wif=None):
        """ Execute an operation by signing it with the ``wif`` key and
            broadcasting it to the Steem network

            :param Object op: The operation to be signed and broadcasts as
                              provided by the ``transactions`` class.
            :param string wif: The wif key to use for signing a transaction

            **TODO**: The full node could, given the operations, give us a
            set of public keys that are required for signing, then the
            public keys could used to identify the wif-keys from the wallet.

        """
        # overwrite wif with default wif if available
        if not wif:
            raise MissingKeyError

        ops = [transactions.Operation(op)]
        expiration = transactions.formatTimeFromNow(30)
        ref_block_num, ref_block_prefix = transactions.getBlockParams(self.rpc)
        tx = transactions.Signed_Transaction(
            ref_block_num=ref_block_num,
            ref_block_prefix=ref_block_prefix,
            expiration=expiration,
            operations=ops
        )
        tx = tx.sign([wif])
        tx = transactions.JsonObj(tx)

        if self.debug:
            log.debug(str(tx))

        if not self.nobroadcast:
            try:
                self.rpc.broadcast_transaction(tx, api="network_broadcast")
            except:
                raise BroadcastingError
        else:
            log.warning("Not broadcasting anything!")

        return tx

    def reply(self, identifier, body, title="", author="", meta=None):
        """ Reply to an existing post

            :param str identifier: Identifier of the post to reply to. Takes the
                             form ``@author/permlink``
            :param str body: Body of the reply
            :param str title: Title of the reply post
            :param str author: Author of reply (optional) if not provided
                               ``default_user`` will be used, if present, else
                               a ``ValueError`` will be raised.
            :param json meta: JSON meta object that can be attached to the
                              post. (optional)
        """
        return self.post(title,
                         body,
                         meta=meta,
                         author=author,
                         reply_identifier=identifier)

    def edit(self,
             identifier,
             body,
             meta={},
             replace=False):
        """ Edit an existing post

            :param str identifier: Identifier of the post to reply to. Takes the
                             form ``@author/permlink``
            :param str body: Body of the reply
            :param json meta: JSON meta object that can be attached to the
                              post. (optional)
            :param bool replace: Instead of calculating a *diff*, replace
                                 the post entirely (defaults to ``False``)
        """
        post_author, post_permlink = resolveIdentifier(identifier)
        original_post = self.rpc.get_content(post_author, post_permlink)

        if replace:
            newbody = body
        else:
            import diff_match_patch
            dmp = diff_match_patch.diff_match_patch()
            patch = dmp.patch_make(original_post["body"], body)
            newbody = dmp.patch_toText(patch)

            if not newbody:
                log.info("No changes made! Skipping ...")
                return

        reply_identifier = constructIdentifier(
            original_post["parent_author"],
            original_post["parent_permlink"]
        )

        new_meta = {}
        if meta:
            if original_post["json_metadata"]:
                import json
                new_meta = json.loads(original_post["json_metadata"]).update(meta)
            else:
                new_meta = meta

        return self.post(
            original_post["title"],
            newbody,
            reply_identifier=reply_identifier,
            author=original_post["author"],
            permlink=original_post["permlink"],
            meta=new_meta,
        )

    def post(self,
             title,
             body,
             author=None,
             permlink=None,
             meta={},
             reply_identifier=None,
             category=""):
        """ New post

            :param str title: Title of the reply post
            :param str body: Body of the reply
            :param str author: Author of reply (optional) if not provided
                               ``default_user`` will be used, if present, else
                               a ``ValueError`` will be raised.
            :param json meta: JSON meta object that can be attached to the
                              post.
            :param str reply_identifier: Identifier of the post to reply to. Takes the
                                         form ``@author/permlink``
            :param str category: Allows to define a category for new posts.
                                 It is highly recommended to provide a
                                 category as posts end up in ``spam``
                                 otherwise.
        """

        if not author and config["default_author"]:
            author = config["default_author"]

        if not author:
            raise ValueError(
                "Please define an author. (Try 'piston set default_author'"
            )

        if reply_identifier and not category:
            parent_author, parent_permlink = resolveIdentifier(reply_identifier)
            if not permlink :
                permlink = derivePermlink(title, parent_permlink)
        elif category and not reply_identifier:
            parent_permlink = derivePermlink(category)
            parent_author = ""
            if not permlink :
                permlink = derivePermlink(title)
        elif not category and not reply_identifier:
            parent_author = ""
            parent_permlink = ""
            if not permlink :
                permlink = derivePermlink(title)
        else:
            raise ValueError(
                "You can't provide a category while replying to a post"
            )

        op = transactions.Comment(
            **{"parent_author": parent_author,
               "parent_permlink": parent_permlink,
               "author": author,
               "permlink": permlink,
               "title": title,
               "body": body,
               "json_metadata": meta}
        )
        wif = self.wallet.getPostingKeyForAccount(author)
        return self.executeOp(op, wif)

    def vote(self,
             identifier,
             weight,
             voter=None):
        """ Vote for a post

            :param str identifier: Identifier for the post to upvote Takes
                                   the form ``@author/permlink``
            :param float weight: Voting weight. Range: -100.0 - +100.0. May
                                 not be 0.0
            :param str voter: Voter to use for voting. (Optional)

            If ``voter`` is not defines, the ``default_voter`` will be taken or
            a ValueError will be raised

            .. code-block:: python

                piston set default_voter <account>
        """

        STEEMIT_100_PERCENT = 10000
        STEEMIT_1_PERCENT = (STEEMIT_100_PERCENT / 100)

        if not voter:
            if "default_voter" in config:
                voter = config["default_voter"]
        if not voter:
            raise ValueError("You need to provide a voter account")

        post_author, post_permlink = resolveIdentifier(identifier)

        op = transactions.Vote(
            **{"voter": voter,
               "author": post_author,
               "permlink": post_permlink,
               "weight": int(weight * STEEMIT_1_PERCENT)}
        )
        wif = self.wallet.getPostingKeyForAccount(voter)
        return self.executeOp(op, wif)

    def create_account(self,
                       account_name,
                       json_meta={},
                       creator=None,
                       additional_owner_keys=[],
                       additional_active_keys=[],
                       additional_posting_keys=[],
                       additional_owner_accounts=[],
                       additional_active_accounts=[],
                       additional_posting_accounts=[],
                       storekeys=True,
                       ):
        """ Create new account in Steem and store new keys in the wallet
            automatically and return the brain key.

            The brainkey can be used to recover all generated keys (see
            `graphenebase.account` for more details.

            By default, this call will use ``default_author`` to
            register a new name ``account_name`` with all keys being
            derived from a new brain key that will be returned. The
            corresponding keys will automatically be installed in the
            wallet.

            .. note:: Account creations cost a fee that is defined by
                       the network. If you create an account, you will
                       need to pay for that fee!

            .. warning:: Don't call this method unless you know what
                          you are doing! Be sure to understand what this
                          method does and where to find the private keys
                          for your account.

            :param str account_name: (**required**) new account name
            :param str json_meta: Optional meta data for the account
            :param str creator: which account should pay the registration fee
                                (defaults to ``default_author``)
            :param array additional_owner_keys:  Additional owner public keys
            :param array additional_active_keys: Additional active public keys
            :param array additional_posting_keys: Additional posting public keys
            :param array additional_owner_accounts: Additional owner account names
            :param array additional_active_accounts: Additional acctive account names
            :param array additional_posting_accounts: Additional posting account names
            :param bool storekeys: Store new keys in the wallet (default: ``True``)
            :raises AccountExistsException: if the account already exists on the blockchain

        """
        if not creator and config["default_author"]:
            creator = config["default_author"]
        if not creator:
            raise ValueError(
                "Not creator account given. Define it with " +
                "creator=x, or set the default_author in piston")

        account = None
        try:
            account = self.rpc.get_account(account_name)
        except:
            pass
        if account:
            raise AccountExistsException

        " Generate new keys "
        from graphenebase.account import PasswordKey
        password = ''.join(random.choice(string.ascii_letters + string.digits) for _ in range(16))
        posting_key = PasswordKey(account_name, password, role="posting")
        active_key  = PasswordKey(account_name, password, role="active")
        owner_key   = PasswordKey(account_name, password, role="owner")
        memo_key    = PasswordKey(account_name, password, role="memo")

        owner   = format(owner_key.get_public_key(), prefix)
        active  = format(active_key.get_public_key(), prefix)
        posting = format(posting_key.get_public_key(), prefix)
        memo    = format(memo_key.get_public_key(), prefix)
        # owner
        if storekeys:
            self.wallet.addPrivateKey(owner_key.get_private_key())
            self.wallet.addPrivateKey(active_key.get_private_key())
            self.wallet.addPrivateKey(posting_key.get_private_key())
            self.wallet.addPrivateKey(memo_key.get_private_key())

        owner_key_authority = [[owner, 1]]
        active_key_authority = [[active, 1]]
        posting_key_authority = [[posting, 1]]
        owner_accounts_authority = []
        active_accounts_authority = []
        posting_accounts_authority = []

        # additional authorities
        for k in additional_owner_keys:
            owner_key_authority.append([k, 1])
        for k in additional_active_keys:
            active_key_authority.append([k, 1])
        for k in additional_posting_keys:
            posting_key_authority.append([k, 1])

        for k in additional_owner_accounts:
            owner_accounts_authority.append([k, 1])
        for k in additional_active_accounts:
            active_accounts_authority.append([k, 1])
        for k in additional_posting_accounts:
            posting_accounts_authority.append([k, 1])

        props = self.rpc.get_chain_properties()
        fee = props["account_creation_fee"]
        s = {'creator': creator,
             'fee': fee,
             'json_metadata': json_meta,
             'memo_key': memo,
             'new_account_name': account_name,
             'owner': {'account_auths': owner_accounts_authority,
                       'key_auths': owner_key_authority,
                       'weight_threshold': 1},
             'active': {'account_auths': active_accounts_authority,
                        'key_auths': active_key_authority,
                        'weight_threshold': 1},
             'posting': {'account_auths': posting_accounts_authority,
                         'key_auths': posting_key_authority,
                         'weight_threshold': 1}}

        op = transactions.Account_create(**s)
        wif = self.wallet.getPostingKeyForAccount(creator)
        self.executeOp(op, wif)

        return password

    def transfer(self, to, amount, asset, memo="", account=None):
        """ Transfer SBD or STEEM to another account.

            :param str to: Recipient
            :param float amount: Amount to transfer
            :param str asset: Asset to transfer (``SBD`` or ``STEEM``)
            :param str memo: (optional) Memo, may begin with `#` for encrypted messaging
            :param str account: (optional) the source account for the transfer if not ``default_account``
        """
        if not account:
            if "default_account" in config:
                account = config["default_account"]
        if not account:
            raise ValueError("You need to provide an account")

        assert asset == "SBD" or asset == "STEEM"

        if memo and memo[0] == "#":
            from steembase import memo as Memo
            memo_wif = self.wallet.getMemoKeyForAccount(account)
            if not memo_wif:
                raise MissingKeyError("Memo key for %s missing!" % account)
            to_account = self.rpc.get_account(to)
            nonce = str(random.getrandbits(64))
            memo = Memo.encode_memo(
                PrivateKey(memo_wif),
                PublicKey(to_account["memo_key"], prefix=prefix),
                nonce,
                memo
            )

        op = transactions.Transfer(
            **{"from": account,
               "to": to,
               "amount": '{:.{prec}f} {asset}'.format(
                   amount,
                   prec=3,
                   asset=asset
               ),
               "memo": memo
               }
        )
        wif = self.wallet.getActiveKeyForAccount(account)
        return self.executeOp(op, wif)

    def withdraw_vesting(self, amount, account=None):
        """ Withdraw VESTS from the vesting account.

            :param float amount: number of VESTS to withdraw over a period of 104 weeks
            :param str account: (optional) the source account for the transfer if not ``default_account``
        """
        if not account:
            if "default_account" in config:
                account = config["default_account"]
        if not account:
            raise ValueError("You need to provide an account")

        op = transactions.Withdraw_vesting(
            **{"account": account,
               "vesting_shares": '{:.{prec}f} {asset}'.format(
                   amount,
                   prec=6,
                   asset="VESTS"
               ),
               }
        )
        wif = self.wallet.getActiveKeyForAccount(account)
        return self.executeOp(op, wif)

    def transfer_to_vesting(self, amount, to=None, account=None):
        """ Vest STEEM

            :param float amount: number of VESTS to withdraw over a period of 104 weeks
            :param str to: (optional) the source account for the transfer if not ``default_account``
            :param str account: (optional) the source account for the transfer if not ``default_account``
        """
        if not account:
            if "default_account" in config:
                account = config["default_account"]
        if not account:
            raise ValueError("You need to provide an account")

        if not to:
            if "default_account" in config:
                to = config["default_account"]
        if not to:
            raise ValueError("You need to provide a 'to' account")

        op = transactions.Transfer_to_vesting(
            **{"from": account,
               "to": to,
               "amount": '{:.{prec}f} {asset}'.format(
                   amount,
                   prec=3,
                   asset="STEEM"
               ),
               }
        )
        wif = self.wallet.getActiveKeyForAccount(account)
        return self.executeOp(op, wif)

    def get_content(self, identifier):
        """ Get the full content of a post.

            :param str identifier: Identifier for the post to upvote Takes
                                   the form ``@author/permlink``
        """
        post_author, post_permlink = resolveIdentifier(identifier)
        return Post(self, self.rpc.get_content(post_author, post_permlink))

    def get_recommended(self, user):
        """ Get recommended posts for user

            :param str user: Show recommendations for this author
        """
        state = self.rpc.get_state("/@%s/recommended" % user)
        posts = state["accounts"][user]["recommended"]
        r = []
        for p in posts:
            post = state["content"][p]
            r.append(Post(self, post))
        return r

    def get_blog(self, user):
        """ Get blog posts of a user

            :param str user: Show recommendations for this author
        """
        state = self.rpc.get_state("/@%s/blog" % user)
        posts = state["accounts"][user]["blog"]
        r = []
        for p in posts:
            post = state["content"]["%s/%s" % (
                user, p   # FIXME, this is a inconsistency in steem backend
            )]
            r.append(Post(self, post))
        return r

    def get_replies(self, author, skipown=True):
        """ Get replies for an author

            :param str author: Show replies for this author
            :param bool skipown: Do not show my own replies
        """
        state = self.rpc.get_state("/@%s/recent-replies" % author)
        replies = state["accounts"][author]["recent_replies"]
        discussions  = []
        for reply in replies:
            post = state["content"][reply]
            if skipown and post["author"] == author:
                continue
            discussions.append(Post(self, post))
        return discussions

    def get_posts(self, limit=10,
                  sort="hot",
                  category=None,
                  start=None,):
        """ Get multiple posts in an array.

            :param int limit: Limit the list of posts by ``limit``
            :param str sort: Sort the list by "recent" or "payout"
            :param str category: Only show posts in this category
            :param str start: Show posts after this post. Takes an
                              identifier of the form ``@author/permlink``
        """

        discussion_query = {"tag": category,
                            "limit": limit,
                            }
        if start:
            author, permlink = resolveIdentifier(start)
            discussion_query["start_author"] = author
            discussion_query["start_permlink"] = permlink

        if sort not in ["trending", "created", "active", "cashout",
                        "payout", "votes", "children", "hot"]:
            raise Exception("Invalid choice of '--sort'!")
            return

        func = getattr(self.rpc, "get_discussions_by_%s" % sort)
        r = []
        for p in func(discussion_query):
            r.append(Post(self, p))
        return r

    def get_categories(self, sort, begin="", limit=10):
        """ List categories

            :param str sort: Sort categories by "trending", "best",
                             "active", or "recent"
            :param str begin: Show categories after this
                              identifier of the form ``@author/permlink``
            :param int limit: Limit categories by ``x``
        """
        if sort == "trending":
            func = self.rpc.get_trending_categories
        elif sort == "best":
            func = self.rpc.get_best_categories
        elif sort == "active":
            func = self.rpc.get_active_categories
        elif sort == "recent":
            func = self.rpc.get_recent_categories
        else:
            log.error("Invalid choice of '--sort' (%s)!" % sort)
            return

        return func(begin, limit)

    def get_balances(self, account=None):
        """ Get the balance of an account

            :param str account: (optional) the source account for the transfer if not ``default_account``
        """
        if not account:
            if "default_account" in config:
                account = config["default_account"]
        if not account:
            raise ValueError("You need to provide an account")
        a = self.rpc.get_account(account)
        return {
            "balance": a["balance"],
            "vesting_shares" : a["vesting_shares"],
            "sbd_balance": a["sbd_balance"]
        }

    def stream_comments(self, *args, **kwargs):
        """ Generator that yields posts when they come in

            To be used in a for loop that returns an instance of `Post()`.
        """
        for c in self.rpc.stream("comment", *args, **kwargs):
            yield Post(self, c)<|MERGE_RESOLUTION|>--- conflicted
+++ resolved
@@ -74,14 +74,9 @@
             raise ValueError("Post expects an identifier or a dict "
                              "with author and permlink!")
 
-<<<<<<< HEAD
-        for key in post:
-            setattr(self, key, post[key])
-=======
         if re.match("^@@", post["body"]):
             self._patched = True
             self._patch = post["body"]
->>>>>>> 1d951e0c
 
         # Try to properly format json meta data
         meta_str = post.get("json_metadata", "")
