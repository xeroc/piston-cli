#!/usr/bin/env python3

import sys
import os
import argparse
from steemapi.steemclient import SteemNodeRPC
from pprint import pprint
from steembase import PrivateKey, PublicKey, Address
import steembase.transactions as transactions
from piston.wallet import Wallet
import frontmatter

from prettytable import PrettyTable


def broadcastTx(tx):
    if isinstance(tx, transactions.Signed_Transaction):
        tx     = transactions.JsonObj(tx)
    return rpc.broadcast_transaction(tx, api="network_broadcast")


def resolveIdentifier(identifier):
        import re
<<<<<<< HEAD
        match = re.match("@?(\w*)/([\w-]*)", identifier)
=======
        match = re.match("@?([\w-]*)/([\w-]*)", identifier)
>>>>>>> c281b89a
        return match.group(1), match.group(2)


def executeOp(op, wif=None):
    if not wif:
        print("Missing required key")
        return

    ops    = [transactions.Operation(op)]
    expiration = transactions.formatTimeFromNow(30)
    ref_block_num, ref_block_prefix = transactions.getBlockParams(rpc)
    tx     = transactions.Signed_Transaction(
        ref_block_num=ref_block_num,
        ref_block_prefix=ref_block_prefix,
        expiration=expiration,
        operations=ops
    )
    tx = tx.sign([wif])

    pprint(transactions.JsonObj(tx))

    if not args.nobroadcast:
        reply = broadcastTx(tx)
        if reply:
            print(reply)
    else:
        print("Not broadcasting anything!")
        reply = None


def dump_recursive_comments(post_author, post_permlink, depth):
    import re
    posts = rpc.get_content_replies(post_author, post_permlink)
    for post in posts:
        meta = {}
        for key in ["author", "permlink"]:
            meta[key] = post[key]
        meta["reply"] = "@{author}/{permlink}".format(**post)
        yaml = frontmatter.Post(post["body"], **meta)
        d = frontmatter.dumps(yaml)
        print(re.sub(
            "^", "  " * depth, d, flags=re.MULTILINE
        ))
        reply = rpc.get_content_replies(post["author"], post["permlink"])
        if len(reply):
            dump_recursive_comments(post["author"], post["permlink"], depth + 1)


def yaml_parse_file(args, initial_content):
    message = None

    if args.file and args.file != "-":
        if not os.path.isfile(args.file):
            print("File %s does not exist!" % args.file)
            return
        with open(args.file) as fp:
            message = fp.read()
    elif args.file == "-":
        message = sys.stdin.read()
    else:
        import tempfile
        from subprocess import call
        EDITOR = os.environ.get('EDITOR', 'vim')
        with tempfile.NamedTemporaryFile(
            suffix=b".yaml",
            prefix=b"piston-"
        ) as fp:
            fp.write(bytes(frontmatter.dumps(initial_content), 'utf-8'))
            fp.flush()
            call([EDITOR, fp.name])
            fp.seek(0)
            message = fp.read().decode('utf-8')

    try :
        meta, body = frontmatter.parse(message)
    except:
        meta = initial_content
        body = message
    return meta, body


def main() :
    global args

    parser = argparse.ArgumentParser(
        formatter_class=argparse.RawDescriptionHelpFormatter,
        description="Command line tool to interact with the STEEM network"
    )

    """
        Default settings for all tools
    """
    parser.add_argument(
        '--node',
        type=str,
        default='wss://steemit.com/ws',
        help='Websocket URL for public Steem API (default: "wss://steemit.com/ws")'
    )
    parser.add_argument(
        '--rpcuser',
        type=str,
        default='',
        help='Websocket user if authentication is required'
    )
    parser.add_argument(
        '--rpcpassword',
        type=str,
        default='',
        help='Websocket password if authentication is required'
    )
    parser.add_argument(
        '--nobroadcast',
        action='store_true',
        help='Do not broadcast anything'
    )
    subparsers = parser.add_subparsers(help='sub-command help')
    parser.set_defaults(command=None)

    """
        Command "addkey"
    """
    addkey = subparsers.add_parser('addkey', help='Add a new key to the wallet')
    addkey.add_argument(
        'wifkeys',
        nargs='*',
        type=str,
        help='the private key in wallet import format (wif)'
    )
    addkey.set_defaults(command="addkey")

    """
        Command "listkeys"
    """
    listkeys = subparsers.add_parser('listkeys', help='List available keys in your wallet')
    listkeys.set_defaults(command="listkeys")

    """
        Command "listaccounts"
    """
    listaccounts = subparsers.add_parser('listaccounts', help='List available accounts in your wallet')
    listaccounts.set_defaults(command="listaccounts")

    """
        Command "list"
    """
    parser_list = subparsers.add_parser('list', help='List posts on STEAM')
    parser_list.set_defaults(command="list")
    parser_list.add_argument(
        '--author',
        type=str,
        help='Only posts by this author'
    )
    parser_list.add_argument(
        '--category',
        type=str,
        help='Only posts with in this category'
    )
    parser_list.add_argument(
        '--sort',
        type=str,
        default="recent",
        choices=["recent", "payout"],
        help='Sort posts'
    )
    parser_list.add_argument(
        '--limit',
        type=int,
        default=10,
        help='Limit posts by number'
    )

    """
        Command "categories"
    """
    parser_categories = subparsers.add_parser('categories', help='Show categories')
    parser_categories.set_defaults(command="categories")
    parser_categories.add_argument(
        '--sort',
        type=str,
        default="trending",
        choices=["trending", "best", "active", "recent"],
        help='Sort categories'
    )
    parser_categories.add_argument(
        'category',
        nargs="?",
        type=str,
        help='Only categories used by this author'
    )
    parser_categories.add_argument(
        '--limit',
        type=int,
        default=10,
        help='Limit categories by number'
    )

    """
        Command "read"
    """
    parser_read = subparsers.add_parser('read', help='Read a post on Steem')
    parser_read.set_defaults(command="read")
    parser_read.add_argument(
        'post',
        type=str,
        help='@author/permlink-identifier of the post to read (e.g. @xeroc/python-steem-0-1)'
    )
    parser_read.add_argument(
        '--yaml',
        action='store_true',
        help='Show YAML formated header'
    )
    parser_read.add_argument(
        '--comments',
        action='store_true',
        help='Also show all comments'
    )

    """
        Command "post"
    """
    parser_post = subparsers.add_parser('post', help='Post something new')
    parser_post.set_defaults(command="post")
    parser_post.add_argument(
        '--author',
        type=str,
        required=False,
        help='Publish post as this user (requires to have the key installed in the wallet)'
    )
    parser_post.add_argument(
        '--permlink',
        type=str,
        required=False,
        help='The permlink (together with the author identifies the post uniquely)'
    )
    parser_post.add_argument(
        '--category',
        default="",
        type=str,
        help='Specify category'
    )
    parser_post.add_argument(
        '--title',
        type=str,
        required=False,
        help='Title of the post'
    )
    parser_post.add_argument(
        '--file',
        type=str,
        default=None,
        help='Filename to open. If not present, or "-", stdin will be used'
    )

    """
        Command "reply"
    """
    reply = subparsers.add_parser('reply', help='Reply to an existing post')
    reply.set_defaults(command="reply")
    reply.add_argument(
        'replyto',
        type=str,
        help='@author/permlink-identifier of the post to reply to (e.g. @xeroc/python-steem-0-1)'
    )
    reply.add_argument(
        '--author',
        type=str,
        required=False,
        help='Publish post as this user (requires to have the key installed in the wallet)'
    )
    reply.add_argument(
        '--permlink',
        type=str,
        required=False,
        help='The permlink (together with the author identifies the post uniquely)'
    )
    reply.add_argument(
        '--title',
        type=str,
        required=False,
        help='Title of the post'
    )
    reply.add_argument(
        '--file',
        type=str,
        required=False,
        help='Send file as responds. If "-", read from stdin'
    )

    """
        Command "edit"
    """
    parser_edit = subparsers.add_parser('edit', help='Edit to an existing post')
    parser_edit.set_defaults(command="edit")
    parser_edit.add_argument(
        'post',
        type=str,
        help='@author/permlink-identifier of the post to edit to (e.g. @xeroc/python-steem-0-1)'
    )
    parser_edit.add_argument(
        '--author',
        type=str,
        required=False,
        help='Post an edit as another author'
    )
    parser_edit.add_argument(
        '--file',
        type=str,
        required=False,
        help='Patch with content of this file'
    )
    parser_edit.add_argument(
        '--replace',
        action='store_true',
        help="Don't patch but replace original post (will make you lose votes)"
    )

    """
        Command "upvote"
    """
    parser_upvote = subparsers.add_parser('upvote', help='Upvote a post')
    parser_upvote.set_defaults(command="upvote")
    parser_upvote.add_argument(
        'post',
        type=str,
        help='@author/permlink-identifier of the post to upvote to (e.g. @xeroc/python-steem-0-1)'
    )
    parser_upvote.add_argument(
        '--voter',
        type=str,
        required=True,
        help='The voter account name'
    )
    parser_upvote.add_argument(
        '--weight',
        type=float,
        default=100.0,
        required=False,
        help='Actual weight (from 0.1 to 100.0)'
    )

    """
        Command "downvote"
    """
    parser_downvote = subparsers.add_parser('downvote', help='Downvote a post')
    parser_downvote.set_defaults(command="downvote")
    parser_downvote.add_argument(
        '--voter',
        type=str,
        required=True,
        help='The voter account name'
    )
    parser_downvote.add_argument(
        'post',
        type=str,
        help='@author/permlink-identifier of the post to downvote to (e.g. @xeroc/python-steem-0-1)'
    )
    parser_downvote.add_argument(
        '--weight',
        type=float,
        default=100.0,
        required=False,
        help='Actual weight (from 0.1 to 100.0)'
    )

    """
        Parse Arguments
    """
    args = parser.parse_args()

    global rpc
    rpc = SteemNodeRPC(args.node, args.rpcuser, args.rpcpassword)

    if args.command == "addkey":
        wallet = Wallet(rpc)
        if len(args.wifkeys):
            for wifkey in args.wifkeys:
                pub = (wallet.addPrivateKey(wifkey))
                if pub:
                    print(pub)
        else:
            import getpass
            wifkey = ""
            while True:
                wifkey = getpass.getpass('Private Key (wif) [Enter to quit]:')
                if not wifkey:
                    break
                pub = (wallet.addPrivateKey(wifkey))
                if pub:
                    print(pub)

    elif args.command == "listkeys":
        t = PrettyTable(["Available Key"])
        t.align = "l"
        for key in Wallet(rpc).getPublicKeys():
            t.add_row([key])
        print(t)

    elif args.command == "listaccounts":
        t = PrettyTable(["Name", "Available Key"])
        t.align = "l"
        for account in Wallet(rpc).getAccounts():
            t.add_row(account)
        print(t)

    elif args.command == "reply":
<<<<<<< HEAD
=======
        from textwrap import indent

>>>>>>> c281b89a
        parent_author, parent_permlink = resolveIdentifier(args.replyto)

        parent = rpc.get_content(parent_author, parent_permlink)
        if parent["id"] == "0.0.0":
            print("Can't find post %s" % args.replyto)
            return

        reply_message = indent(parent["body"], "> ")
        post = frontmatter.Post(reply_message, **{
            "title": args.title if args.title else "Re: " + parent["title"],
            "permlink": args.permlink if args.permlink else "re-" + parent["permlink"],
            "author": args.author if args.author else "required",
        })

        post, message = yaml_parse_file(args, initial_content=post)

        for required in ["author", "permlink", "title"]:
            if (required not in post or
                    not post[required] or
                    post[required] == "required"):
                print("'%s' required!" % required)
                # TODO, instead of terminating here, send the user back
                # to the EDITOR
                return

        op = transactions.Comment(
            **{"parent_author": parent["author"],
               "parent_permlink": parent["permlink"],
               "author": post["author"],
               "permlink": post["permlink"],
               "title": post["title"],
               "body": message,
               "json_metadata": ""}
        )
        wif = Wallet(rpc).getPostingKeyForAccount(post["author"])
        executeOp(op, wif)

    elif args.command == "post" or args.command == "yaml":
        post = frontmatter.Post("", **{
            "title": args.title if args.title else "required",
            "permlink": args.permlink if args.permlink else "required",
            "author": args.author if args.author else "required",
            "category": args.category if args.category else "required",
        })

        meta, body = yaml_parse_file(args, initial_content=post)

        if not body:
            print("Empty body! Not posting!")
            return

        for required in ["author", "permlink", "title", "category"]:
            if (required not in meta or
                    not meta[required] or
                    meta[required] == "required"):
                print("'%s' required!" % required)
                # TODO, instead of terminating here, send the user back
                # to the EDITOR
                return

        op = transactions.Comment(
            **{"parent_author": "",
               "parent_permlink": meta["category"],
               "author": meta["author"],
               "permlink": meta["permlink"],
               "title": meta["title"],
               "body": body,
               "json_metadata": ""}
        )

        wif = Wallet(rpc).getPostingKeyForAccount(meta["author"])
        executeOp(op, wif)

    elif args.command == "edit":
        post_author, post_permlink = resolveIdentifier(args.post)
        original_post = rpc.get_content(post_author, post_permlink)

        edited_message = None
        if original_post["id"] == "0.0.0":
            print("Can't find post %s" % args.post)
            return

        post = frontmatter.Post(original_post["body"], **{
            "title": original_post["title"] + " (immutable)",
            "permlink": original_post["permlink"] + " (immutable)",
            "author": original_post["author"] + " (immutable)"
        })

        meta, edited_message = yaml_parse_file(args, initial_content=post)

        if args.replace:
            newbody = edited_message
        else:
            import diff_match_patch
            dmp = diff_match_patch.diff_match_patch()
            patch = dmp.patch_make(original_post["body"], edited_message)
            newbody = dmp.patch_toText(patch)

            if not newbody:
                print("No changes made! Skipping ...")
                return

        op = transactions.Comment(
            **{"parent_author": original_post["parent_author"],
               "parent_permlink": original_post["parent_permlink"],
               "author": original_post["author"],
               "permlink": original_post["permlink"],
               "title": original_post["title"],
               "body": newbody,
               "json_metadata": ""}
        )

        wif = Wallet(rpc).getPostingKeyForAccount(original_post["author"])
        executeOp(op, wif)

    elif args.command == "upvote" or args.command == "downvote":
        STEEMIT_100_PERCENT = 10000
        STEEMIT_1_PERCENT = (STEEMIT_100_PERCENT / 100)
        if args.command == "downvote":
            weight = -float(args.weight)
        else:
            weight = +float(args.weight)

        post_author, post_permlink = resolveIdentifier(args.post)

        op = transactions.Vote(
            **{"voter": args.voter,
               "author": post_author,
               "permlink": post_permlink,
               "weight": int(weight * STEEMIT_1_PERCENT)}
        )
        wif = Wallet(rpc).getPostingKeyForAccount(args.voter)
        executeOp(op, wif)

    elif args.command == "read":
        post_author, post_permlink = resolveIdentifier(args.post)

        if not args.comments:
            post = rpc.get_content(post_author, post_permlink)
            if post["id"] == "0.0.0":
                print("Can't find post %s" % args.post)
                return
            if args.yaml:
                meta = post.copy()
                meta.pop("body", None)
                yaml = frontmatter.Post(post["body"], **meta)
                print(frontmatter.dumps(yaml))
            else:
                print(post["body"])
        else:
            dump_recursive_comments(post_author, post_permlink, 0)

    elif args.command == "categories":

        if args.sort == "trending":
            func = rpc.get_trending_categories
        elif args.sort == "best":
            func = rpc.get_best_categories
        elif args.sort == "active":
            func = rpc.get_active_categories
        elif args.sort == "recent":
            func = rpc.get_recent_categories
        else:
            print("Invalid choice of '--sort'!")
            return

        categories = func(args.category, args.limit)
        t = PrettyTable(["name", "discussions", "payouts"])
        t.align = "l"
        for category in categories:
            t.add_row([
                category["name"],
                category["discussions"],
                category["total_payouts"],
            ])
        print(t)

    elif args.command == "list":
        from functools import partial
        from textwrap import fill, TextWrapper
        if args.sort == "recent":
            if args.category:
                func = partial(rpc.get_discussions_in_category_by_last_update, args.category)
            else:
                func = rpc.get_discussions_by_last_update
        elif args.sort == "payout":
            if args.category:
                func = partial(rpc.get_discussions_in_category_by_total_pending_payout, args.category)
            else:
                func = rpc.get_discussions_by_total_pending_payout
        else:
            print("Invalid choice of '--sort'!")
            return

        discussions = func(args.author, "", args.limit)
        t = PrettyTable([
            "identifier",
            "title",
            "category",
            "replies",
            "votes",
            "payouts",
        ])
        t.align = "l"
        t.align["payouts"] = "r"
        t.align["votes"] = "r"
        t.align["replies"] = "c"
        for d in discussions:
            identifier = "@%s/%s" % (d["author"], d["permlink"])
            identifier_wrapper = TextWrapper()
            identifier_wrapper.width = 60
            identifier_wrapper.subsequent_indent = " "

            t.add_row([
                identifier_wrapper.fill(identifier),
                identifier_wrapper.fill(d["title"]),
                d["category"],
                d["children"],
                d["net_rshares"],
                d["pending_payout_value"],
            ])
        print(t)

    else:
        print("No valid command given")


rpc = None
args = None
if __name__ == '__main__':
    main()<|MERGE_RESOLUTION|>--- conflicted
+++ resolved
@@ -21,11 +21,7 @@
 
 def resolveIdentifier(identifier):
         import re
-<<<<<<< HEAD
-        match = re.match("@?(\w*)/([\w-]*)", identifier)
-=======
         match = re.match("@?([\w-]*)/([\w-]*)", identifier)
->>>>>>> c281b89a
         return match.group(1), match.group(2)
 
 
@@ -431,11 +427,7 @@
         print(t)
 
     elif args.command == "reply":
-<<<<<<< HEAD
-=======
         from textwrap import indent
-
->>>>>>> c281b89a
         parent_author, parent_permlink = resolveIdentifier(args.replyto)
 
         parent = rpc.get_content(parent_author, parent_permlink)
